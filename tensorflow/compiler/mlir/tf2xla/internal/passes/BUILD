--- conflicted
+++ resolved
@@ -7,13 +7,8 @@
 package(
     # copybara:uncomment default_applicable_licenses = ["//tensorflow:license"],
     default_visibility = [
-<<<<<<< HEAD
-        "//learning/pathways/serving/transforms:__pkg__",
+        "//learning/brain/tfrt/tpu/compiler/mlir:__pkg__",
         "//tensorflow/compiler/mlir:__subpackages__",
-=======
-        "//learning/brain/tfrt/tpu/compiler/mlir:__pkg__",
-        "//tensorflow/compiler/mlir:__pkg__",
->>>>>>> 637a0a87
         "//tensorflow/compiler/mlir/tf2xla/api:__subpackages__",
         "//tensorflow/compiler/mlir/tf2xla/internal:__subpackages__",
     ],
