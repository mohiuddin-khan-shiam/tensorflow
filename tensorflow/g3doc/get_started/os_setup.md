# Download and Setup

You can install TensorFlow either from our provided binary packages or from the
github source.

## Requirements

The TensorFlow Python API supports Python 2.7 and Python 3.3+.

<<<<<<< HEAD
The GPU version (Linux & Mac OS X only) works best with Cuda Toolkit 7.5 and
cuDNN v4.  other versions are supported (Cuda toolkit >= 7.0 and
cuDNN 6.5(v2), 7.0(v3), v5) only when installing from sources.
=======
The GPU version works best with Cuda Toolkit 7.5 and
cuDNN v5.  Other versions are supported (Cuda toolkit >= 7.0 and
cuDNN >= v3) only when installing from sources.
>>>>>>> c715c310
Please see [Cuda installation](#optional-install-cuda-gpus-on-linux)
for details. For Mac OS X, please see [Setup GPU for Mac](#optional-setup-gpu-for-mac).

## Overview

We support different ways to install TensorFlow:

*  [Pip install](#pip-installation): Install TensorFlow on your machine, possibly
   upgrading previously installed Python packages.  May impact existing
   Python programs on your machine.
*  [Virtualenv install](#virtualenv-installation): Install TensorFlow in its own
   directory, not impacting any existing Python programs on your machine.
*  [Anaconda install](#anaconda-installation): Install TensorFlow in its own
   environment for those running the Anaconda Python distribution.  Does not
   impact existing Python programs on your machine.
*  [Docker install](#docker-installation): Run TensorFlow in a Docker container
   isolated from all other programs on your machine.
*  [Installing from sources](#installing-from-sources): Install TensorFlow by
   building a pip wheel that you then install using pip.

If you are familiar with Pip, Virtualenv, Anaconda, or Docker, please feel free to adapt
the instructions to your particular needs.  The names of the pip and Docker
images are listed in the corresponding installation sections.

If you encounter installation errors, see
[common problems](#common-problems) for some solutions.

## Pip Installation

[Pip](https://en.wikipedia.org/wiki/Pip_(package_manager)) is a package
management system used to install and manage software packages written in
Python.

The packages that will be installed or upgraded during the pip install are listed in the
[REQUIRED_PACKAGES section of setup.py](https://github.com/tensorflow/tensorflow/blob/master/tensorflow/tools/pip_package/setup.py).

Install pip (or pip3 for python3) if it is not already installed:

```bash
# Ubuntu/Linux 64-bit
$ sudo apt-get install python-pip python-dev

# Mac OS X
$ sudo easy_install pip
$ sudo easy_install --upgrade six
```

Then, select the correct binary to install:

```bash
# Ubuntu/Linux 64-bit, CPU only, Python 2.7
$ export TF_BINARY_URL=https://storage.googleapis.com/tensorflow/linux/cpu/tensorflow-0.10.0-cp27-none-linux_x86_64.whl

# Ubuntu/Linux 64-bit, GPU enabled, Python 2.7
# Requires CUDA toolkit 7.5 and CuDNN v5. For other versions, see "Install from sources" below.
$ export TF_BINARY_URL=https://storage.googleapis.com/tensorflow/linux/gpu/tensorflow-0.10.0-cp27-none-linux_x86_64.whl

# Mac OS X, CPU only, Python 2.7:
$ export TF_BINARY_URL=https://storage.googleapis.com/tensorflow/mac/cpu/tensorflow-0.10.0-py2-none-any.whl

# Mac OS X, GPU enabled, Python 2.7:
$ export TF_BINARY_URL=https://storage.googleapis.com/tensorflow/mac/gpu/tensorflow-0.10.0-py2-none-any.whl

# Ubuntu/Linux 64-bit, CPU only, Python 3.4
$ export TF_BINARY_URL=https://storage.googleapis.com/tensorflow/linux/cpu/tensorflow-0.10.0-cp34-cp34m-linux_x86_64.whl

# Ubuntu/Linux 64-bit, GPU enabled, Python 3.4
# Requires CUDA toolkit 7.5 and CuDNN v5. For other versions, see "Install from sources" below.
$ export TF_BINARY_URL=https://storage.googleapis.com/tensorflow/linux/gpu/tensorflow-0.10.0-cp34-cp34m-linux_x86_64.whl

# Ubuntu/Linux 64-bit, CPU only, Python 3.5
$ export TF_BINARY_URL=https://storage.googleapis.com/tensorflow/linux/cpu/tensorflow-0.10.0-cp35-cp35m-linux_x86_64.whl

# Ubuntu/Linux 64-bit, GPU enabled, Python 3.5
# Requires CUDA toolkit 7.5 and CuDNN v5. For other versions, see "Install from sources" below.
$ export TF_BINARY_URL=https://storage.googleapis.com/tensorflow/linux/gpu/tensorflow-0.10.0-cp35-cp35m-linux_x86_64.whl

# Mac OS X, CPU only, Python 3.4 or 3.5:
$ export TF_BINARY_URL=https://storage.googleapis.com/tensorflow/mac/cpu/tensorflow-0.10.0-py3-none-any.whl

# Mac OS X, GPU enabled, Python 3.4 or 3.5:
$ export TF_BINARY_URL=https://storage.googleapis.com/tensorflow/mac/gpu/tensorflow-0.10.0-py3-none-any.whl
```

Install TensorFlow:

```bash
# Python 2
$ sudo pip install --upgrade $TF_BINARY_URL

# Python 3
$ sudo pip3 install --upgrade $TF_BINARY_URL
```

NOTE: If you are upgrading from a previous installation of TensorFlow < 0.7.1,
you should uninstall the previous TensorFlow *and protobuf* using `pip
uninstall` first to make sure you get a clean installation of the updated
protobuf dependency.


You can now [test your installation](#test-the-tensorflow-installation).

## Virtualenv installation

[Virtualenv](http://docs.python-guide.org/en/latest/dev/virtualenvs/) is a tool
to keep the dependencies required by different Python projects in separate
places.  The Virtualenv installation of TensorFlow will not override
pre-existing version of the Python packages needed by TensorFlow.

With [Virtualenv](https://pypi.python.org/pypi/virtualenv) the installation is
as follows:

*  Install pip and Virtualenv.
*  Create a Virtualenv environment.
*  Activate the Virtualenv environment and install TensorFlow in it.
*  After the install you will activate the Virtualenv environment each time you
   want to use TensorFlow.

Install pip and Virtualenv:

```bash
# Ubuntu/Linux 64-bit
$ sudo apt-get install python-pip python-dev python-virtualenv

# Mac OS X
$ sudo easy_install pip
$ sudo pip install --upgrade virtualenv
```

Create a Virtualenv environment in the directory `~/tensorflow`:

```bash
$ virtualenv --system-site-packages ~/tensorflow
```

Activate the environment:

```bash
$ source ~/tensorflow/bin/activate  # If using bash
$ source ~/tensorflow/bin/activate.csh  # If using csh
(tensorflow)$  # Your prompt should change
```

Now, install TensorFlow just as you would for a regular Pip installation. First select the correct binary to install:

```bash
# Ubuntu/Linux 64-bit, CPU only, Python 2.7
(tensorflow)$ export TF_BINARY_URL=https://storage.googleapis.com/tensorflow/linux/cpu/tensorflow-0.10.0-cp27-none-linux_x86_64.whl

# Ubuntu/Linux 64-bit, GPU enabled, Python 2.7
# Requires CUDA toolkit 7.5 and CuDNN v5. For other versions, see "Install from sources" below.
(tensorflow)$ export TF_BINARY_URL=https://storage.googleapis.com/tensorflow/linux/gpu/tensorflow-0.10.0-cp27-none-linux_x86_64.whl

# Mac OS X, CPU only, Python 2.7:
(tensorflow)$ export TF_BINARY_URL=https://storage.googleapis.com/tensorflow/mac/cpu/tensorflow-0.10.0-py2-none-any.whl

# Mac OS X, GPU enabled, Python 2.7:
(tensorflow)$ export TF_BINARY_URL=https://storage.googleapis.com/tensorflow/mac/gpu/tensorflow-0.10.0-py2-none-any.whl

# Ubuntu/Linux 64-bit, CPU only, Python 3.4
(tensorflow)$ export TF_BINARY_URL=https://storage.googleapis.com/tensorflow/linux/cpu/tensorflow-0.10.0-cp34-cp34m-linux_x86_64.whl

# Ubuntu/Linux 64-bit, GPU enabled, Python 3.4
# Requires CUDA toolkit 7.5 and CuDNN v5. For other versions, see "Install from sources" below.
(tensorflow)$ export TF_BINARY_URL=https://storage.googleapis.com/tensorflow/linux/gpu/tensorflow-0.10.0-cp34-cp34m-linux_x86_64.whl

# Ubuntu/Linux 64-bit, CPU only, Python 3.5
(tensorflow)$ export TF_BINARY_URL=https://storage.googleapis.com/tensorflow/linux/cpu/tensorflow-0.10.0-cp35-cp35m-linux_x86_64.whl

# Ubuntu/Linux 64-bit, GPU enabled, Python 3.5
# Requires CUDA toolkit 7.5 and CuDNN v5. For other versions, see "Install from sources" below.
(tensorflow)$ export TF_BINARY_URL=https://storage.googleapis.com/tensorflow/linux/gpu/tensorflow-0.10.0-cp35-cp35m-linux_x86_64.whl

# Mac OS X, CPU only, Python 3.4 or 3.5:
(tensorflow)$ export TF_BINARY_URL=https://storage.googleapis.com/tensorflow/mac/cpu/tensorflow-0.10.0-py3-none-any.whl

# Mac OS X, GPU enabled, Python 3.4 or 3.5:
(tensorflow)$ export TF_BINARY_URL=https://storage.googleapis.com/tensorflow/mac/gpu/tensorflow-0.10.0-py3-none-any.whl
```

Finally install TensorFlow:

```bash
# Python 2
(tensorflow)$ pip install --upgrade $TF_BINARY_URL

# Python 3
(tensorflow)$ pip3 install --upgrade $TF_BINARY_URL
```

With the Virtualenv environment activated, you can now
[test your installation](#test-the-tensorflow-installation).

When you are done using TensorFlow, deactivate the environment.

```bash
(tensorflow)$ deactivate

$  # Your prompt should change back
```

To use TensorFlow later you will have to activate the Virtualenv environment again:

```bash
$ source ~/tensorflow/bin/activate  # If using bash.
$ source ~/tensorflow/bin/activate.csh  # If using csh.
(tensorflow)$  # Your prompt should change.
# Run Python programs that use TensorFlow.
...
# When you are done using TensorFlow, deactivate the environment.
(tensorflow)$ deactivate
```

## Anaconda installation

[Anaconda](https://www.continuum.io/why-anaconda) is a Python distribution that
includes a large number of standard numeric and scientific computing packages.
Anaconda uses a package manager called ["conda"](http://conda.pydata.org) that has its own
[environment system](http://conda.pydata.org/docs/using/envs.html) similar to Virtualenv.

As with Virtualenv, conda environments keep the dependencies required by
different Python projects in separate places.  The Anaconda environment
installation of TensorFlow will not override pre-existing version of the Python
packages needed by TensorFlow.

*  Install Anaconda.
*  Create a conda environment.
*  Activate the conda environment and install TensorFlow in it.
*  After the install you will activate the conda environment each time you
   want to use TensorFlow.
*  Optionally install ipython and other packages into the conda environment

Install Anaconda:

Follow the instructions on the [Anaconda download site](https://www.continuum.io/downloads).

Create a conda environment called `tensorflow`:

```bash
# Python 2.7
$ conda create -n tensorflow python=2.7

# Python 3.4
$ conda create -n tensorflow python=3.4

# Python 3.5
$ conda create -n tensorflow python=3.5
```

Activate the environment and use conda or pip to install TensorFlow inside it.


### Using conda

A community maintained conda package is available [from conda-forge](https://github.com/conda-forge/tensorflow-feedstock).

Only the CPU version of TensorFlow is available at the moment and can be installed in the conda environment for Python 2 or Python 3.

```bash
$ source activate tensorflow
(tensorflow)$  # Your prompt should change

# Linux/Mac OS X, Python 2.7/3.4/3.5, CPU only:
(tensorflow)$ conda install -c conda-forge tensorflow
```

### Using pip

If using pip make sure to use the `--ignore-installed` flag to prevent errors about `easy_install`.

```bash
$ source activate tensorflow
(tensorflow)$  # Your prompt should change
```

Now, install TensorFlow just as you would for a regular Pip installation. First select the correct binary to install:

```bash
# Ubuntu/Linux 64-bit, CPU only, Python 2.7
(tensorflow)$ export TF_BINARY_URL=https://storage.googleapis.com/tensorflow/linux/cpu/tensorflow-0.10.0-cp27-none-linux_x86_64.whl

# Ubuntu/Linux 64-bit, GPU enabled, Python 2.7
# Requires CUDA toolkit 7.5 and CuDNN v5. For other versions, see "Install from sources" below.
(tensorflow)$ export TF_BINARY_URL=https://storage.googleapis.com/tensorflow/linux/gpu/tensorflow-0.10.0-cp27-none-linux_x86_64.whl

# Mac OS X, CPU only, Python 2.7:
(tensorflow)$ export TF_BINARY_URL=https://storage.googleapis.com/tensorflow/mac/cpu/tensorflow-0.10.0-py2-none-any.whl

# Mac OS X, GPU enabled, Python 2.7:
(tensorflow)$ export TF_BINARY_URL=https://storage.googleapis.com/tensorflow/mac/gpu/tensorflow-0.10.0-py2-none-any.whl

# Ubuntu/Linux 64-bit, CPU only, Python 3.4
(tensorflow)$ export TF_BINARY_URL=https://storage.googleapis.com/tensorflow/linux/cpu/tensorflow-0.10.0-cp34-cp34m-linux_x86_64.whl

# Ubuntu/Linux 64-bit, GPU enabled, Python 3.4
# Requires CUDA toolkit 7.5 and CuDNN v5. For other versions, see "Install from sources" below.
(tensorflow)$ export TF_BINARY_URL=https://storage.googleapis.com/tensorflow/linux/gpu/tensorflow-0.10.0-cp34-cp34m-linux_x86_64.whl

# Ubuntu/Linux 64-bit, CPU only, Python 3.5
(tensorflow)$ export TF_BINARY_URL=https://storage.googleapis.com/tensorflow/linux/cpu/tensorflow-0.10.0-cp35-cp35m-linux_x86_64.whl

# Ubuntu/Linux 64-bit, GPU enabled, Python 3.5
# Requires CUDA toolkit 7.5 and CuDNN v5. For other versions, see "Install from sources" below.
(tensorflow)$ export TF_BINARY_URL=https://storage.googleapis.com/tensorflow/linux/gpu/tensorflow-0.10.0-cp35-cp35m-linux_x86_64.whl

# Mac OS X, CPU only, Python 3.4 or 3.5:
(tensorflow)$ export TF_BINARY_URL=https://storage.googleapis.com/tensorflow/mac/cpu/tensorflow-0.10.0-py3-none-any.whl

# Mac OS X, GPU enabled, Python 3.4 or 3.5:
(tensorflow)$ export TF_BINARY_URL=https://storage.googleapis.com/tensorflow/mac/gpu/tensorflow-0.10.0-py3-none-any.whl
```

Finally install TensorFlow:

```bash
# Python 2
(tensorflow)$ pip install --ignore-installed --upgrade $TF_BINARY_URL

# Python 3
(tensorflow)$ pip3 install --ignore-installed --upgrade $TF_BINARY_URL
```

### Usage

With the conda environment activated, you can now
[test your installation](#test-the-tensorflow-installation).

When you are done using TensorFlow, deactivate the environment.

```bash
(tensorflow)$ source deactivate

$  # Your prompt should change back
```

To use TensorFlow later you will have to activate the conda environment again:

```bash
$ source activate tensorflow
(tensorflow)$  # Your prompt should change.
# Run Python programs that use TensorFlow.
...
# When you are done using TensorFlow, deactivate the environment.
(tensorflow)$ source deactivate
```

### Install IPython

To use tensorflow with IPython it may be necessary to install IPython into the tensorflow environment:

```bash
$ source activate tensorflow
(tensorflow)$ conda install ipython
```

Similarly, other Python packages like pandas may need to get installed into the tensorflow environment
before they can be used together with tensorflow.


## Docker installation

[Docker](http://docker.com/) is a system to build self contained versions of a
Linux operating system running on your machine.  When you install and run
TensorFlow via Docker it completely isolates the installation from pre-existing
packages on your machine.

We provide 4 Docker images:

* `gcr.io/tensorflow/tensorflow`: TensorFlow CPU binary image.
* `gcr.io/tensorflow/tensorflow:latest-devel`: CPU Binary image plus source
code.
* `gcr.io/tensorflow/tensorflow:latest-gpu`: TensorFlow GPU binary image.
* `gcr.io/tensorflow/tensorflow:latest-devel-gpu`: GPU Binary image plus source
code.

We also have tags with `latest` replaced by a released version (e.g., `0.10.0-gpu`).

With Docker the installation is as follows:

*  Install Docker on your machine.
*  Create a [Docker
group](http://docs.docker.com/engine/installation/ubuntulinux/#create-a-docker-group)
to allow launching containers without `sudo`.
*  Launch a Docker container with the TensorFlow image.  The image
   gets downloaded automatically on first launch.

See [installing Docker](http://docs.docker.com/engine/installation/) for instructions
on installing Docker on your machine.

After Docker is installed, launch a Docker container with the TensorFlow binary
image as follows.

```bash
$ docker run -it -p 8888:8888 gcr.io/tensorflow/tensorflow
```

The option `-p 8888:8888` is used to publish the Docker container᾿s internal port to the host machine, in this case to ensure Jupyter notebook connection.

The format of the port mapping is `hostPort:containerPort`. You can specify any valid port number for the host port but have to use `8888` for the container port portion.

If you're using a container with GPU support, some additional flags must be passed to expose the GPU device to the container.

For NVidia GPU support install latest NVidia drivers and
[nvidia-docker](https://github.com/NVIDIA/nvidia-docker).
Run with

```bash
$ nvidia-docker run -it -p 8888:8888 gcr.io/tensorflow/tensorflow:latest-gpu
```

If you have a problem running `nvidia-docker`, then using the default config, we include a
[script](https://github.com/tensorflow/tensorflow/blob/master/tensorflow/tools/docker/docker_run_gpu.sh)
in the repo with these flags, so the command-line would look like

```bash
$ path/to/repo/tensorflow/tools/docker/docker_run_gpu.sh -p 8888:8888 gcr.io/tensorflow/tensorflow:latest-gpu
```

For more details see [TensorFlow docker readme](https://github.com/tensorflow/tensorflow/tree/master/tensorflow/tools/docker).

You can now [test your installation](#test-the-tensorflow-installation) within the Docker container.

## Test the TensorFlow installation

### (Optional, Linux) Enable GPU Support

If you installed the GPU version of TensorFlow, you must also install the Cuda
Toolkit 7.5 and cuDNN v5.  Please see [Cuda installation](#optional-install-cuda-gpus-on-linux).

You also need to set the `LD_LIBRARY_PATH` and `CUDA_HOME` environment
variables.  Consider adding the commands below to your `~/.bash_profile`.  These
assume your CUDA installation is in `/usr/local/cuda`:

```bash
export LD_LIBRARY_PATH="$LD_LIBRARY_PATH:/usr/local/cuda/lib64:/usr/local/cuda/extras/CUPTI/lib64"
export CUDA_HOME=/usr/local/cuda
```

### Run TensorFlow from the Command Line

See [common problems](#common-problems) if an error happens.

Open a terminal and type the following:

```bash
$ python
...
>>> import tensorflow as tf
>>> hello = tf.constant('Hello, TensorFlow!')
>>> sess = tf.Session()
>>> print(sess.run(hello))
Hello, TensorFlow!
>>> a = tf.constant(10)
>>> b = tf.constant(32)
>>> print(sess.run(a + b))
42
>>>
```

### Run a TensorFlow demo model

All TensorFlow packages, including the demo models, are installed in the Python library.
The exact location of the Python library depends on your system, but is usually one of:

```bash
/usr/local/lib/python2.7/dist-packages/tensorflow
/usr/local/lib/python2.7/site-packages/tensorflow
```

You can find out the directory with the following command (make sure to use the Python you installed TensorFlow to, for example, use `python3` instead of `python` if you installed for Python 3):

```bash
$ python -c 'import os; import inspect; import tensorflow; print(os.path.dirname(inspect.getfile(tensorflow)))'
```

The simple demo model for classifying handwritten digits from the MNIST dataset
is in the sub-directory `models/image/mnist/convolutional.py`.  You can run it from the command
line as follows (make sure to use the Python you installed TensorFlow with):

```bash
# Using 'python -m' to find the program in the python search path:
$ python -m tensorflow.models.image.mnist.convolutional
Extracting data/train-images-idx3-ubyte.gz
Extracting data/train-labels-idx1-ubyte.gz
Extracting data/t10k-images-idx3-ubyte.gz
Extracting data/t10k-labels-idx1-ubyte.gz
...etc...

# You can alternatively pass the path to the model program file to the python
# interpreter (make sure to use the python distribution you installed
# TensorFlow to, for example, .../python3.X/... for Python 3).
$ python /usr/local/lib/python2.7/dist-packages/tensorflow/models/image/mnist/convolutional.py
...
```

## Installing from sources

When installing from source you will build a pip wheel that you then install
using pip. You'll need pip for that, so install it as described
[above](#pip-installation).

### Clone the TensorFlow repository

```bash
$ git clone https://github.com/tensorflow/tensorflow
```

Note that these instructions will install the latest master branch
of tensorflow. If you want to install a specific branch (such as a release branch),
pass `-b <branchname>` to the `git clone` command and `--recurse-submodules` for
r0.8 and earlier to fetch the protobuf library that TensorFlow depends on.

### Prepare environment for Linux

#### Install Bazel

Follow instructions [here](http://bazel.io/docs/install.html) to install the
dependencies for bazel. Then download the latest stable bazel version using the
[installer for your system](https://github.com/bazelbuild/bazel/releases) and
run the installer as mentioned there:

```bash
$ chmod +x PATH_TO_INSTALL.SH
$ ./PATH_TO_INSTALL.SH --user
```

Remember to replace `PATH_TO_INSTALL.SH` with the location where you
downloaded the installer.

Finally, follow the instructions in that script to place `bazel` into your
binary path.

#### Install other dependencies

```bash
# For Python 2.7:
$ sudo apt-get install python-numpy swig python-dev python-wheel
# For Python 3.x:
$ sudo apt-get install python3-numpy swig python3-dev python3-wheel
```

#### Optional: Install CUDA (GPUs on Linux)

In order to build or run TensorFlow with GPU support, both NVIDIA's Cuda Toolkit (>= 7.0) and
cuDNN (>= v3) need to be installed.

TensorFlow GPU support requires having a GPU card with NVidia Compute Capability >= 3.0.
Supported cards include but are not limited to:

* NVidia Titan
* NVidia Titan X
* NVidia K20
* NVidia K40

##### Check NVIDIA Compute Capability of your GPU card

https://developer.nvidia.com/cuda-gpus

##### Download and install Cuda Toolkit

https://developer.nvidia.com/cuda-downloads

Install version 7.5 if using our binary releases.

Install the toolkit into e.g. `/usr/local/cuda`

##### Download and install cuDNN

https://developer.nvidia.com/cudnn

Download cuDNN v5.

Uncompress and copy the cuDNN files into the toolkit directory.  Assuming the
toolkit is installed in `/usr/local/cuda`, run the following commands (edited
to reflect the cuDNN version you downloaded):

``` bash
tar xvzf cudnn-7.5-linux-x64-v5.1-ga.tgz
sudo cp cuda/include/cudnn.h /usr/local/cuda/include
sudo cp cuda/lib64/libcudnn* /usr/local/cuda/lib64
sudo chmod a+r /usr/local/cuda/include/cudnn.h /usr/local/cuda/lib64/libcudnn*
```

### Prepare environment for Mac OS X

We recommend using [homebrew](http://brew.sh) to install the bazel and SWIG
dependencies, and installing python dependencies using easy_install or pip.

Of course you can also install Swig from source without using homebrew. In that
case, be sure to install its dependency [PCRE](http://www.pcre.org) and not PCRE2.

#### Dependencies

Follow instructions [here](http://bazel.io/docs/install.html) to install the
dependencies for bazel. You can then use homebrew to install bazel and SWIG:

```bash
$ brew install bazel swig
```

You can install the python dependencies using easy_install or pip. Using
easy_install, run

```bash
$ sudo easy_install -U six
$ sudo easy_install -U numpy
$ sudo easy_install wheel
```

We also recommend the [ipython](https://ipython.org) enhanced python shell,
which you can install as follows:

```bash
$ sudo easy_install ipython
```

#### Optional: Setup GPU for Mac

If you plan to  build with GPU support you will need to make sure you have
GNU coreutils installed via homebrew:

```bash
$ brew install coreutils
```

Next you will need to make sure you have a recent [CUDA
Toolkit](https://developer.nvidia.com/cuda-toolkit) installed by either
downloading the package for your version of OSX directly from
[NVIDIA](https://developer.nvidia.com/cuda-downloads) or by using the [Homebrew
Cask](https://caskroom.github.io/) extension:

```bash
$ brew tap caskroom/cask
$ brew cask install cuda
```

Once you have the CUDA Toolkit installed you will need to setup the required
environment variables by adding the following to your `~/.bash_profile`:

```bash
export CUDA_HOME=/usr/local/cuda
export DYLD_LIBRARY_PATH="$DYLD_LIBRARY_PATH:$CUDA_HOME/lib"
export PATH="$CUDA_HOME/bin:$PATH"
```

Finally, you will also want to install the [CUDA Deep Neural
Network](https://developer.nvidia.com/cudnn) (cuDNN v5) library which currently
requires an [Accelerated Computing Developer
Program](https://developer.nvidia.com/accelerated-computing-developer) account.
Once you have it downloaded locally, you can unzip and move the header and
libraries to your local CUDA Toolkit folder:

```bash
$ sudo mv include/cudnn.h /Developer/NVIDIA/CUDA-7.5/include/
$ sudo mv lib/libcudnn* /Developer/NVIDIA/CUDA-7.5/lib
$ sudo ln -s /Developer/NVIDIA/CUDA-7.5/lib/libcudnn* /usr/local/cuda/lib/
```

To verify the CUDA installation, you can build and run deviceQuery to make sure
it passes.

```bash
$ cp -r /usr/local/cuda/samples ~/cuda-samples
$ pushd ~/cuda-samples
$ make
$ popd
$ ~/cuda-samples/bin/x86_64/darwin/release/deviceQuery
```

If you want to compile tensorflow and have the XCode 7.3 installed, note that
Xcode 7.3 is not yet compatible with CUDA 7.5. You will need to download Xcode
7.2 and select it as your default:

```bash
$ sudo xcode-select -s /Application/Xcode-7.2/Xcode.app
```


### Configure the installation

Run the `configure` script at the root of the tree.  The configure script
asks you for the path to your python interpreter and allows (optional)
configuration of the CUDA libraries.

This step is used to locate the python and numpy header files as well as
enabling GPU support if you have a CUDA enabled GPU and Toolkit installed.
Select the option `Y` when asked to build TensorFlow with GPU support.

If you have several versions of Cuda or cuDNN installed, you should definitely
select one explicitly instead of relying on the system default.

For example:

```bash
$ ./configure
Please specify the location of python. [Default is /usr/bin/python]:
Do you wish to build TensorFlow with Google Cloud Platform support? [y/N] N
No Google Cloud Platform support will be enabled for TensorFlow
Do you wish to build TensorFlow with GPU support? [y/N] y
GPU support will be enabled for TensorFlow
Please specify which gcc nvcc should use as the host compiler. [Default is /usr/bin/gcc]:
Please specify the Cuda SDK version you want to use, e.g. 7.0. [Leave empty to use system default]: 7.5
Please specify the location where CUDA 7.5 toolkit is installed. Refer to README.md for more details. [Default is /usr/local/cuda]:
Please specify the cuDNN version you want to use. [Leave empty to use system default]: 5
Please specify the location where cuDNN 5 library is installed. Refer to README.md for more details. [Default is /usr/local/cuda]:
Please specify a list of comma-separated Cuda compute capabilities you want to build with.
You can find the compute capability of your device at: https://developer.nvidia.com/cuda-gpus.
Please note that each additional compute capability significantly increases your build time and binary size.
[Default is: "3.5,5.2"]: 3.0
Setting up Cuda include
Setting up Cuda lib
Setting up Cuda bin
Setting up Cuda nvvm
Setting up CUPTI include
Setting up CUPTI lib64
Configuration finished
```

This creates a canonical set of symbolic links to the Cuda libraries on your system.
Every time you change the Cuda library paths you need to run this step again before
you invoke the bazel build command. For the cuDNN libraries, use '7.0' for R3, and '4.0.7' for R4.

#### Known issues

* Although it is possible to build both Cuda and non-Cuda configs under the same
source tree, we recommend to run `bazel clean` when switching between these two
configs in the same source tree.

* You have to run configure before running bazel build. Otherwise, the build
will fail with a clear error message. In the future, we might consider making
this more convenient by including the configure step in our build process.


### Create the pip package and install

When building from source, you will still build a pip package and install that.

```bash
$ bazel build -c opt //tensorflow/tools/pip_package:build_pip_package

# To build with GPU support:
$ bazel build -c opt --config=cuda //tensorflow/tools/pip_package:build_pip_package

$ bazel-bin/tensorflow/tools/pip_package/build_pip_package /tmp/tensorflow_pkg

# The name of the .whl file will depend on your platform.
$ sudo pip install /tmp/tensorflow_pkg/tensorflow-0.10.0-py2-none-any.whl
```

## Setting up TensorFlow for Development

If you're working on TensorFlow itself, it is useful to be able to test your
changes in an interactive python shell without having to reinstall TensorFlow.

To set up TensorFlow such that all files are linked (instead of copied) from the
system directories, run the following commands inside the TensorFlow root
directory:

```bash
bazel build -c opt //tensorflow/tools/pip_package:build_pip_package

# To build with GPU support:
bazel build -c opt --config=cuda //tensorflow/tools/pip_package:build_pip_package

mkdir _python_build
cd _python_build
ln -s ../bazel-bin/tensorflow/tools/pip_package/build_pip_package.runfiles/org_tensorflow/* .
ln -s ../tensorflow/tools/pip_package/* .
python setup.py develop
```

Note that this setup still requires you to rebuild the
`//tensorflow/tools/pip_package:build_pip_package` target every time you change
a C++ file; add, delete, or move any python file; or if you change bazel build
rules.

## Train your first TensorFlow neural net model

Starting from the root of your source tree, run:

```bash
$ cd tensorflow/models/image/mnist
$ python convolutional.py
Successfully downloaded train-images-idx3-ubyte.gz 9912422 bytes.
Successfully downloaded train-labels-idx1-ubyte.gz 28881 bytes.
Successfully downloaded t10k-images-idx3-ubyte.gz 1648877 bytes.
Successfully downloaded t10k-labels-idx1-ubyte.gz 4542 bytes.
Extracting data/train-images-idx3-ubyte.gz
Extracting data/train-labels-idx1-ubyte.gz
Extracting data/t10k-images-idx3-ubyte.gz
Extracting data/t10k-labels-idx1-ubyte.gz
Initialized!
Epoch 0.00
Minibatch loss: 12.054, learning rate: 0.010000
Minibatch error: 90.6%
Validation error: 84.6%
Epoch 0.12
Minibatch loss: 3.285, learning rate: 0.010000
Minibatch error: 6.2%
Validation error: 7.0%
...
...
```

## Common Problems

### GPU-related issues

If you encounter the following when trying to run a TensorFlow program:

```python
ImportError: libcudart.so.7.0: cannot open shared object file: No such file or directory
```

Make sure you followed the GPU installation [instructions](#optional-install-cuda-gpus-on-linux).
If you built from source, and you left the Cuda or cuDNN version empty, try specifying them
explicitly.

### Protobuf library related issues

TensorFlow pip package depends on protobuf pip package version
3.0.0b2. Protobuf's pip package downloaded from [PyPI](https://pypi.python.org)
(when running `pip install protobuf`) is a Python only library, that has
Python implementations of proto serialization/deserialization which can be 10x-50x
slower than the C++ implementation. Protobuf also supports a binary extension
for the Python package that contains fast C++ based proto parsing. This
extension is not available in the standard Python only PIP package. We have
created a custom binary pip package for protobuf that contains the binary
extension. Follow these instructions to install the custom binary protobuf pip
package :

```bash
# Ubuntu/Linux 64-bit:
$ pip install --upgrade https://storage.googleapis.com/tensorflow/linux/cpu/protobuf-3.0.0-cp27-none-linux_x86_64.whl

# Mac OS X:
$ pip install --upgrade https://storage.googleapis.com/tensorflow/mac/cpu/protobuf-3.0.0-cp27-cp27m-macosx_10_11_x86_64.whl
```

and for Python 3 :

```bash
# Ubuntu/Linux 64-bit:
$ pip3 install --upgrade https://storage.googleapis.com/tensorflow/linux/cpu/protobuf-3.0.0-cp3-none-linux_x86_64.whl

# Mac OS X:
$ pip3 install --upgrade https://storage.googleapis.com/tensorflow/mac/cpu/protobuf-3.0.0-cp3-cp3m-macosx_10_11_x86_64.whl
```

Install the above package _after_ you have installed TensorFlow via pip, as the
standard `pip install tensorflow` would install the python only pip package. The
above pip package will over-write the existing protobuf package.
Note that the binary pip package already has support for protobuf larger than
64MB, that should fix errors such as these :

```bash
[libprotobuf ERROR google/protobuf/src/google/protobuf/io/coded_stream.cc:207] A
protocol message was rejected because it was too big (more than 67108864 bytes).
To increase the limit (or to disable these warnings), see
CodedInputStream::SetTotalBytesLimit() in google/protobuf/io/coded_stream.h.

```

### Pip installation issues

#### Cannot import name 'descriptor'

```python
ImportError: Traceback (most recent call last):
  File "/usr/local/lib/python3.4/dist-packages/tensorflow/core/framework/graph_pb2.py", line 6, in <module>
    from google.protobuf import descriptor as _descriptor
ImportError: cannot import name 'descriptor'
```

If you the above error when upgrading to a newer version of TensorFlow, try
uninstalling both TensorFlow and protobuf (if installed) and re-installing
TensorFlow (which will also install the correct protobuf dependency).

#### Can't find setup.py

If, during `pip install`, you encounter an error like:

```bash
...
IOError: [Errno 2] No such file or directory: '/tmp/pip-o6Tpui-build/setup.py'
```

Solution: upgrade your version of pip:

```bash
pip install --upgrade pip
```

This may require `sudo`, depending on how pip is installed.

#### SSLError: SSL_VERIFY_FAILED

If, during pip install from a URL, you encounter an error like:

```bash
...
SSLError: [SSL: CERTIFICATE_VERIFY_FAILED] certificate verify failed
```

Solution: Download the wheel manually via curl or wget, and pip install locally.


#### Operation not permitted

If, despite using `sudo`, you encounter an error like:

```bash
...
Installing collected packages: setuptools, protobuf, wheel, numpy, tensorflow
Found existing installation: setuptools 1.1.6
Uninstalling setuptools-1.1.6:
Exception:
...
[Errno 1] Operation not permitted: '/tmp/pip-a1DXRT-uninstall/System/Library/Frameworks/Python.framework/Versions/2.7/Extras/lib/python/_markerlib'
```

Solution: Add an `--ignore-installed` flag to the pip command.


### Linux issues

If you encounter:

```python
...
 "__add__", "__radd__",
             ^
SyntaxError: invalid syntax
```

Solution: make sure you are using Python 2.7.

#### Ubuntu build issue on Linux 16.04 when building with --config=cuda: build fail with cuda: identifier "__builtin_ia32_mwaitx" is undefined.
GitHub issue: https://github.com/tensorflow/tensorflow/issues/1066

Solution: Add the following compiler flags to third_party/gpus/crosstool/CROSSTOOL

cxx_flag: "-D_MWAITXINTRIN_H_INCLUDED"
cxx_flag: "-D_FORCE_INLINES"

### Mac OS X: ImportError: No module named copyreg

On Mac OS X, you may encounter the following when importing tensorflow.

```python
>>> import tensorflow as tf
...
ImportError: No module named copyreg
```

Solution: TensorFlow depends on protobuf, which requires the Python package
`six-1.10.0`. Apple's default Python installation only provides `six-1.4.1`.

You can resolve the issue in one of the following ways:

* Upgrade the Python installation with the current version of `six`:

```bash
$ sudo easy_install -U six
```

* Install TensorFlow with a separate Python library:

    *  Using [Virtualenv](#virtualenv-installation).
    *  Using [Docker](#docker-installation).

* Install a separate copy of Python via [Homebrew](http://brew.sh/) or
[MacPorts](https://www.macports.org/) and re-install TensorFlow in that
copy of Python.

### Mac OS X: OSError: [Errno 1] Operation not permitted:

On El Capitan, "six" is a special package that can't be modified, and this
error is reported when "pip install" tried to modify this package. To fix use
"ignore-installed" flag, ie

sudo pip install --ignore-installed six https://storage.googleapis.com/....


### Mac OS X: TypeError: `__init__()` got an unexpected keyword argument 'syntax'

On Mac OS X, you may encounter the following when importing tensorflow.

```
>>> import tensorflow as tf
Traceback (most recent call last):
  File "<stdin>", line 1, in <module>
  File "/usr/local/lib/python2.7/site-packages/tensorflow/__init__.py", line 4, in <module>
    from tensorflow.python import *
  File "/usr/local/lib/python2.7/site-packages/tensorflow/python/__init__.py", line 13, in <module>
    from tensorflow.core.framework.graph_pb2 import *
...
  File "/usr/local/lib/python2.7/site-packages/tensorflow/core/framework/tensor_shape_pb2.py", line 22, in <module>
    serialized_pb=_b('\n,tensorflow/core/framework/tensor_shape.proto\x12\ntensorflow\"d\n\x10TensorShapeProto\x12-\n\x03\x64im\x18\x02 \x03(\x0b\x32 .tensorflow.TensorShapeProto.Dim\x1a!\n\x03\x44im\x12\x0c\n\x04size\x18\x01 \x01(\x03\x12\x0c\n\x04name\x18\x02 \x01(\tb\x06proto3')
TypeError: __init__() got an unexpected keyword argument 'syntax'
```

This is due to a conflict between protobuf versions (we require protobuf 3.0.0).
The best current solution is to make sure older versions of protobuf are not
installed, such as:

```bash
$ pip install --upgrade protobuf
```

### Mac OS X: Segmentation Fault when import tensorflow 

On Mac OS X, you might get the following error when importing tensorflow in python:

```
>>> import tensorflow
I tensorflow/stream_executor/dso_loader.cc:108] successfully opened CUDA library libcublas.dylib locally 
I tensorflow/stream_executor/dso_loader.cc:108] successfully opened CUDA library libcudnn.dylib locally 
I tensorflow/stream_executor/dso_loader.cc:108] successfully opened CUDA library libcufft.dylib locally 
"import tensorflow" terminated by signal SIGSEGV (Address boundary error)
```

This is due to the fact that by default, cuda creates libcuda.dylib, but tensorflow tries to load libcuda.1.dylib.
This can be resolved by create a symbolic link:

```bash
ln -sf /usr/local/cuda/lib/libcuda.dylib /usr/local/cuda/lib/libcuda.1.dylib
```
<|MERGE_RESOLUTION|>--- conflicted
+++ resolved
@@ -7,15 +7,9 @@
 
 The TensorFlow Python API supports Python 2.7 and Python 3.3+.
 
-<<<<<<< HEAD
-The GPU version (Linux & Mac OS X only) works best with Cuda Toolkit 7.5 and
-cuDNN v4.  other versions are supported (Cuda toolkit >= 7.0 and
-cuDNN 6.5(v2), 7.0(v3), v5) only when installing from sources.
-=======
 The GPU version works best with Cuda Toolkit 7.5 and
 cuDNN v5.  Other versions are supported (Cuda toolkit >= 7.0 and
 cuDNN >= v3) only when installing from sources.
->>>>>>> c715c310
 Please see [Cuda installation](#optional-install-cuda-gpus-on-linux)
 for details. For Mac OS X, please see [Setup GPU for Mac](#optional-setup-gpu-for-mac).
 
