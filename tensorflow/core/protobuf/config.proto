--- conflicted
+++ resolved
@@ -266,7 +266,14 @@
     // gpu with multiple model) use case.
     int32 gpu_system_memory_size_in_mb = 16;
 
-<<<<<<< HEAD
+    // If true, save information needed for created a PjRt GPU client for
+    // creating a client with remote devices.
+    bool populate_pjrt_gpu_client_creation_info = 17;
+
+    // node_id for use when creating a PjRt GPU client with remote devices,
+    // which enumerates jobs*tasks from a ServerDef.
+    int32 node_id = 18;
+
     // Whether to merge data transfer streams into the compute stream in a
     // stream group. Four types of streams will be created within a stream group
     // by default: one compute stream, one host_to_device copy stream, one
@@ -297,16 +304,7 @@
       bool merge_device_to_device_stream = 3;
     }
 
-    StreamMergeOptions stream_merge_options = 17;
-=======
-    // If true, save information needed for created a PjRt GPU client for
-    // creating a client with remote devices.
-    bool populate_pjrt_gpu_client_creation_info = 17;
-
-    // node_id for use when creating a PjRt GPU client with remote devices,
-    // which enumerates jobs*tasks from a ServerDef.
-    int32 node_id = 18;
->>>>>>> 56beba6d
+    StreamMergeOptions stream_merge_options = 19;
   }
 
   // Everything inside experimental is subject to change and is not subject
