# Copyright 2015 The TensorFlow Authors. All Rights Reserved.
#
# Licensed under the Apache License, Version 2.0 (the "License");
# you may not use this file except in compliance with the License.
# You may obtain a copy of the License at
#
#     http://www.apache.org/licenses/LICENSE-2.0
#
# Unless required by applicable law or agreed to in writing, software
# distributed under the License is distributed on an "AS IS" BASIS,
# WITHOUT WARRANTIES OR CONDITIONS OF ANY KIND, either express or implied.
# See the License for the specific language governing permissions and
# limitations under the License.
# ==============================================================================
"""Operations often used for initializing tensors.

All variable initializers returned by functions in this file should have the
following signature:

def _initializer(shape, dtype=dtypes.float32, partition_info=None):
  Args:
    shape: List of `int` representing the shape of the output `Tensor`. Some
      initializers may also be able to accept a `Tensor`.
    dtype: (Optional) Type of the output `Tensor`.
    partition_info: (Optional) variable_scope._PartitionInfo object holding
      additional information about how the variable is partitioned. May be
      `None` if the variable is not partitioned.
  Returns:
    A `Tensor` of type `dtype` and `shape`.
"""
from __future__ import absolute_import
from __future__ import division
from __future__ import print_function

import math

import numpy as np

from tensorflow.python.framework import constant_op
from tensorflow.python.framework import dtypes
from tensorflow.python.framework import tensor_shape
from tensorflow.python.ops import array_ops
from tensorflow.python.ops import gen_linalg_ops
from tensorflow.python.ops import linalg_ops_impl
from tensorflow.python.ops import math_ops
from tensorflow.python.ops import random_ops
from tensorflow.python.util import deprecation
from tensorflow.python.util.deprecation import deprecated
from tensorflow.python.util.deprecation import  deprecated_arg_values
from tensorflow.python.util.deprecation import  deprecated_args
from tensorflow.python.util.tf_export import tf_export


class Initializer(object):
  """Initializer base class: all initializers inherit from this class.
  """

  def __call__(self, shape, dtype=None, partition_info=None):
    """Returns a tensor object initialized as specified by the initializer.

    Args:
      shape: Shape of the tensor.
      dtype: Optional dtype of the tensor. If not provided use the initializer
        dtype.
      partition_info: Optional information about the possible partitioning of a
        tensor.
    """
    raise NotImplementedError

  def get_config(self):
    """Returns the configuration of the initializer as a JSON-serializable dict.

    Returns:
      A JSON-serializable Python dict.
    """
    return {}

  @classmethod
  def from_config(cls, config):
    """Instantiates an initializer from a configuration dictionary.

    Example:

    ```python
    initializer = RandomUniform(-1, 1)
    config = initializer.get_config()
    initializer = RandomUniform.from_config(config)
    ```

    Args:
      config: A Python dictionary.
        It will typically be the output of `get_config`.

    Returns:
      An Initializer instance.
    """
    return cls(**config)


@tf_export(v1=["initializers.zeros", "zeros_initializer"])
@deprecation.deprecated_endpoints("initializers.zeros")
class Zeros(Initializer):
  """Initializer that generates tensors initialized to 0."""

  @deprecated_args(None,
                   "Call initializer instance with the dtype argument instead "
                   "of passing it to the constructor",
                   "dtype")
  def __init__(self, dtype=dtypes.float32):
    self.dtype = dtypes.as_dtype(dtype)

  def __call__(self, shape, dtype=None, partition_info=None):
    if dtype is None:
      dtype = self.dtype
    return array_ops.zeros(shape, dtype)

  def get_config(self):
    return {"dtype": self.dtype.name}


@tf_export(v1=["initializers.ones", "ones_initializer"])
@deprecation.deprecated_endpoints("initializers.ones", "ones_initializer")
class Ones(Initializer):
  """Initializer that generates tensors initialized to 1."""

  @deprecated_args(None,
                   "Call initializer instance with the dtype argument instead "
                   "of passing it to the constructor",
                   "dtype")
  def __init__(self, dtype=dtypes.float32):
    self.dtype = dtypes.as_dtype(dtype)

  def __call__(self, shape, dtype=None, partition_info=None):
    if dtype is None:
      dtype = self.dtype
    return array_ops.ones(shape, dtype)

  def get_config(self):
    return {"dtype": self.dtype.name}


@tf_export(v1=["initializers.constant", "constant_initializer"])
@deprecation.deprecated_endpoints("constant_initializer")
class Constant(Initializer):
  """Initializer that generates tensors with constant values.

  The resulting tensor is populated with values of type `dtype`, as
  specified by arguments `value` following the desired `shape` of the
  new tensor (see examples below).

  The argument `value` can be a constant value, or a list of values of type
  `dtype`. If `value` is a list, then the length of the list must be less
  than or equal to the number of elements implied by the desired shape of the
  tensor. In the case where the total number of elements in `value` is less
  than the number of elements required by the tensor shape, the last element
  in `value` will be used to fill the remaining entries. If the total number of
  elements in `value` is greater than the number of elements required by the
  tensor shape, the initializer will raise a `ValueError`.

  Args:
    value: A Python scalar, list or tuple of values, or a N-dimensional numpy
      array. All elements of the initialized variable will be set to the
      corresponding value in the `value` argument.
    dtype: Default data type, used if no `dtype` argument is provided when
      calling the initializer.
    verify_shape: Boolean that enables verification of the shape of `value`. If
      `True`, the initializer will throw an error if the shape of `value` is not
      compatible with the shape of the initialized tensor.

  Raises:
    TypeError: If the input `value` is not one of the expected types.

  Examples:
    The following example can be rewritten using a numpy.ndarray instead
    of the `value` list, even reshaped, as shown in the two commented lines
    below the `value` list initialization.

  ```python
    >>> import numpy as np
    >>> import tensorflow as tf

    >>> value = [0, 1, 2, 3, 4, 5, 6, 7]
    >>> # value = np.array(value)
    >>> # value = value.reshape([2, 4])
    >>> init = tf.constant_initializer(value)

    >>> print('fitting shape:')
    >>> with tf.Session():
    >>>   x = tf.get_variable('x', shape=[2, 4], initializer=init)
    >>>   x.initializer.run()
    >>>   print(x.eval())

    fitting shape:
    [[ 0.  1.  2.  3.]
     [ 4.  5.  6.  7.]]

    >>> print('larger shape:')
    >>> with tf.Session():
    >>>   x = tf.get_variable('x', shape=[3, 4], initializer=init)
    >>>   x.initializer.run()
    >>>   print(x.eval())

    larger shape:
    [[ 0.  1.  2.  3.]
     [ 4.  5.  6.  7.]
     [ 7.  7.  7.  7.]]

    >>> print('smaller shape:')
    >>> with tf.Session():
    >>>   x = tf.get_variable('x', shape=[2, 3], initializer=init)

    ValueError: Too many elements provided. Needed at most 6, but received 8

    >>> print('shape verification:')
    >>> init_verify = tf.constant_initializer(value, verify_shape=True)
    >>> with tf.Session():
    >>>   x = tf.get_variable('x', shape=[3, 4], initializer=init_verify)

    TypeError: Expected Tensor's shape: (3, 4), got (8,).
  ```
  """

  @deprecated_args(None,
                   "Call initializer instance with the dtype argument instead "
                   "of passing it to the constructor",
                   "dtype")
  @deprecated_args(None,
                   "Objects must now be the required shape or no shape "
                   "can be specified",
                   "verify_shape")
  def __init__(self, value=0, dtype=dtypes.float32, verify_shape=False):
    if not (np.isscalar(value) or isinstance(value, (list, tuple, np.ndarray))):
      raise TypeError(
          "Invalid type for initial value: %s (expected Python scalar, list or "
          "tuple of values, or numpy.ndarray)." % type(value))

    self.value = value
    self.dtype = dtypes.as_dtype(dtype)
    self._verify_shape = verify_shape

  def __call__(self, shape, dtype=None, partition_info=None, verify_shape=None):
    if dtype is None:
      dtype = self.dtype
    if verify_shape is None:
      verify_shape = self._verify_shape
    return constant_op.constant_v1(
        self.value, dtype=dtype, shape=shape, verify_shape=verify_shape)

  def get_config(self):
    # We don't include `verify_shape` for compatibility with Keras.
    # `verify_shape` should be passed as an argument to `__call__` rather
    # than as a constructor argument: conceptually it isn't a property
    # of the initializer.
    return {"value": self.value, "dtype": self.dtype.name}


@tf_export(v1=["initializers.random_uniform", "random_uniform_initializer"])
@deprecation.deprecated_endpoints("initializers.random_uniform")
class RandomUniform(Initializer):
  """Initializer that generates tensors with a uniform distribution.

  Args:
    minval: A python scalar or a scalar tensor. Lower bound of the range
      of random values to generate.
    maxval: A python scalar or a scalar tensor. Upper bound of the range
      of random values to generate.  Defaults to 1 for float types.
    seed: A Python integer. Used to create random seeds. See
      `tf.set_random_seed`
      for behavior.
    dtype: Default data type, used if no `dtype` argument is provided when
      calling the initializer.
  """

  @deprecated_args(None,
                   "Call initializer instance with the dtype argument instead "
                   "of passing it to the constructor",
                   "dtype")
  def __init__(self, minval=0, maxval=None, seed=None, dtype=dtypes.float32):
    self.minval = minval
    self.maxval = maxval
    self.seed = seed
    self.dtype = dtypes.as_dtype(dtype)

  def __call__(self, shape, dtype=None, partition_info=None):
    if dtype is None:
      dtype = self.dtype
    return random_ops.random_uniform(
        shape, self.minval, self.maxval, dtype, seed=self.seed)

  def get_config(self):
    return {
        "minval": self.minval,
        "maxval": self.maxval,
        "seed": self.seed,
        "dtype": self.dtype.name
    }


@tf_export(v1=["initializers.random_normal", "random_normal_initializer"])
@deprecation.deprecated_endpoints("initializers.random_normal")
class RandomNormal(Initializer):
  """Initializer that generates tensors with a normal distribution.

  Args:
    mean: a python scalar or a scalar tensor. Mean of the random values
      to generate.
    stddev: a python scalar or a scalar tensor. Standard deviation of the
      random values to generate.
    seed: A Python integer. Used to create random seeds. See
      `tf.set_random_seed`
      for behavior.
    dtype: Default data type, used if no `dtype` argument is provided when
      calling the initializer. Only floating point types are supported.
  """

  @deprecated_args(None,
                   "Call initializer instance with the dtype argument instead "
                   "of passing it to the constructor",
                   "dtype")
  def __init__(self, mean=0.0, stddev=1.0, seed=None, dtype=dtypes.float32):
    self.mean = mean
    self.stddev = stddev
    self.seed = seed
    self.dtype = _assert_float_dtype(dtypes.as_dtype(dtype))

  def __call__(self, shape, dtype=None, partition_info=None):
    if dtype is None:
      dtype = self.dtype
    return random_ops.random_normal(
        shape, self.mean, self.stddev, dtype, seed=self.seed)

  def get_config(self):
    return {
        "mean": self.mean,
        "stddev": self.stddev,
        "seed": self.seed,
        "dtype": self.dtype.name
    }


@tf_export(v1=["initializers.truncated_normal", "truncated_normal_initializer"])
@deprecation.deprecated_endpoints("initializers.truncated_normal",
                                  "truncated_normal_initializer")
class TruncatedNormal(Initializer):
  """Initializer that generates a truncated normal distribution.

  These values are similar to values from a `random_normal_initializer`
  except that values more than two standard deviations from the mean
  are discarded and re-drawn. This is the recommended initializer for
  neural network weights and filters.

  Args:
    mean: a python scalar or a scalar tensor. Mean of the random values
      to generate.
    stddev: a python scalar or a scalar tensor. Standard deviation of the
      random values to generate.
    seed: A Python integer. Used to create random seeds. See
      `tf.set_random_seed`
      for behavior.
    dtype: Default data type, used if no `dtype` argument is provided when
      calling the initializer. Only floating point types are supported.
  """

  @deprecated_args(None,
                   "Call initializer instance with the dtype argument instead "
                   "of passing it to the constructor",
                   "dtype")
  def __init__(self, mean=0.0, stddev=1.0, seed=None, dtype=dtypes.float32):
    self.mean = mean
    self.stddev = stddev
    self.seed = seed
    self.dtype = _assert_float_dtype(dtypes.as_dtype(dtype))

  def __call__(self, shape, dtype=None, partition_info=None):
    if dtype is None:
      dtype = self.dtype
    return random_ops.truncated_normal(
        shape, self.mean, self.stddev, dtype, seed=self.seed)

  def get_config(self):
    return {
        "mean": self.mean,
        "stddev": self.stddev,
        "seed": self.seed,
        "dtype": self.dtype.name
    }


@tf_export(v1=["initializers.uniform_unit_scaling",
               "uniform_unit_scaling_initializer"])
@deprecation.deprecated_endpoints("uniform_unit_scaling_initializer",
                                  "initializers.uniform_unit_scaling")
class UniformUnitScaling(Initializer):
  """Initializer that generates tensors without scaling variance.

  When initializing a deep network, it is in principle advantageous to keep
  the scale of the input variance constant, so it does not explode or diminish
  by reaching the final layer. If the input is `x` and the operation `x * W`,
  and we want to initialize `W` uniformly at random, we need to pick `W` from

      [-sqrt(3) / sqrt(dim), sqrt(3) / sqrt(dim)]

  to keep the scale intact, where `dim = W.shape[0]` (the size of the input).
  A similar calculation for convolutional networks gives an analogous result
  with `dim` equal to the product of the first 3 dimensions.  When
  nonlinearities are present, we need to multiply this by a constant `factor`.
  See (Sussillo et al., 2014) for deeper motivation, experiments
  and the calculation of constants. In section 2.3 there, the constants were
  numerically computed: for a linear layer it's 1.0, relu: ~1.43, tanh: ~1.15.

  Args:
    factor: Float.  A multiplicative factor by which the values will be scaled.
    seed: A Python integer. Used to create random seeds. See
      `tf.set_random_seed`
      for behavior.
    dtype: Default data type, used if no `dtype` argument is provided when
      calling the initializer. Only floating point types are supported.

  References:
      [Sussillo et al., 2014](https://arxiv.org/abs/1412.6558)
      ([pdf](http://arxiv.org/pdf/1412.6558.pdf))
  """

  @deprecated_args(None,
                   "Call initializer instance with the dtype argument instead "
                   "of passing it to the constructor",
                   "dtype")
  @deprecated(None,
              "Use tf.initializers.variance_scaling instead with distribution="
              "uniform to get equivalent behavior.")
  def __init__(self, factor=1.0, seed=None, dtype=dtypes.float32):
    self.factor = factor
    self.seed = seed
    self.dtype = _assert_float_dtype(dtypes.as_dtype(dtype))

  def __call__(self, shape, dtype=None, partition_info=None):
    if dtype is None:
      dtype = self.dtype
    scale_shape = shape
    if partition_info is not None:
      scale_shape = partition_info.full_shape

    input_size = 1.0
    # Estimating input size is not possible to do perfectly, but we try.
    # The estimate, obtained by multiplying all dimensions but the last one,
    # is the right thing for matrix multiply and convolutions (see above).
    for dim in scale_shape[:-1]:
      input_size *= float(dim)
    # Avoid errors when initializing zero-size tensors.
    input_size = max(input_size, 1.0)
    max_val = math.sqrt(3 / input_size) * self.factor
    return random_ops.random_uniform(
        shape, -max_val, max_val, dtype, seed=self.seed)

  def get_config(self):
    return {"factor": self.factor, "seed": self.seed, "dtype": self.dtype.name}


@tf_export(v1=["initializers.variance_scaling", "variance_scaling_initializer"])
@deprecation.deprecated_endpoints("initializers.variance_scaling",
                                  "variance_scaling_initializer")
class VarianceScaling(Initializer):
  """Initializer capable of adapting its scale to the shape of weights tensors.

  With `distribution="truncated_normal" or "untruncated_normal"`,
  samples are drawn from a truncated/untruncated normal
  distribution with a mean of zero and a standard deviation (after truncation,
  if used) `stddev = sqrt(scale / n)`
  where n is:
    - number of input units in the weight tensor, if mode = "fan_in"
    - number of output units, if mode = "fan_out"
    - average of the numbers of input and output units, if mode = "fan_avg"

  With `distribution="uniform"`, samples are drawn from a uniform distribution
  within [-limit, limit], with `limit = sqrt(3 * scale / n)`.

  Args:
    scale: Scaling factor (positive float).
    mode: One of "fan_in", "fan_out", "fan_avg".
    distribution: Random distribution to use. One of "normal", "uniform".
    seed: A Python integer. Used to create random seeds. See
      `tf.set_random_seed`
      for behavior.
    dtype: Default data type, used if no `dtype` argument is provided when
      calling the initializer. Only floating point types are supported.

  Raises:
    ValueError: In case of an invalid value for the "scale", mode" or
      "distribution" arguments.
  """

  @deprecated_args(None,
                   "Call initializer instance with the dtype argument instead "
                   "of passing it to the constructor",
                   "dtype")
  @deprecated_arg_values(
      None,
      "`normal` is a deprecated alias for `truncated_normal`",
      distribution="normal")
  def __init__(self,
               scale=1.0,
               mode="fan_in",
               distribution="truncated_normal",
               seed=None,
               dtype=dtypes.float32):
    if scale <= 0.:
      raise ValueError("`scale` must be positive float.")
    if mode not in {"fan_in", "fan_out", "fan_avg"}:
      raise ValueError("Invalid `mode` argument:", mode)
    distribution = distribution.lower()
    if distribution not in {"normal", "uniform",
                            "truncated_normal", "untruncated_normal"}:
      raise ValueError("Invalid `distribution` argument:", distribution)
    self.scale = scale
    self.mode = mode
    self.distribution = distribution
    self.seed = seed
    self.dtype = _assert_float_dtype(dtypes.as_dtype(dtype))

  def __call__(self, shape, dtype=None, partition_info=None):
    if dtype is None:
      dtype = self.dtype
    scale = self.scale
    scale_shape = shape
    if partition_info is not None:
      scale_shape = partition_info.full_shape
    fan_in, fan_out = _compute_fans(scale_shape)
    if self.mode == "fan_in":
      scale /= max(1., fan_in)
    elif self.mode == "fan_out":
      scale /= max(1., fan_out)
    else:
      scale /= max(1., (fan_in + fan_out) / 2.)
    if self.distribution == "normal" or self.distribution == "truncated_normal":
    # constant taken from scipy.stats.truncnorm.std(a=-2, b=2, loc=0., scale=1.)
      stddev = math.sqrt(scale) / .87962566103423978
      return random_ops.truncated_normal(
          shape, 0.0, stddev, dtype, seed=self.seed)
    elif self.distribution == "untruncated_normal":
      stddev = math.sqrt(scale)
      return random_ops.random_normal(
          shape, 0.0, stddev, dtype, seed=self.seed)
    else:
      limit = math.sqrt(3.0 * scale)
      return random_ops.random_uniform(
          shape, -limit, limit, dtype, seed=self.seed)

  def get_config(self):
    return {
        "scale": self.scale,
        "mode": self.mode,
        "distribution": self.distribution,
        "seed": self.seed,
        "dtype": self.dtype.name
    }


@tf_export(v1=["initializers.orthogonal", "orthogonal_initializer"])
@deprecation.deprecated_endpoints("initializers.orthogonal",
                                  "orthogonal_initializer")
class Orthogonal(Initializer):
  """Initializer that generates an orthogonal matrix.

  If the shape of the tensor to initialize is two-dimensional, it is initialized
  with an orthogonal matrix obtained from the QR decomposition of a matrix of
  random numbers drawn from a normal distribution.
  If the matrix has fewer rows than columns then the output will have orthogonal
  rows. Otherwise, the output will have orthogonal columns.

  If the shape of the tensor to initialize is more than two-dimensional,
  a matrix of shape `(shape[0] * ... * shape[n - 2], shape[n - 1])`
  is initialized, where `n` is the length of the shape vector.
  The matrix is subsequently reshaped to give a tensor of the desired shape.

  Args:
    gain: multiplicative factor to apply to the orthogonal matrix
    seed: A Python integer. Used to create random seeds. See
      `tf.set_random_seed`
      for behavior.
    dtype: Default data type, used if no `dtype` argument is provided when
      calling the initializer. Only floating point types are supported.

  References:
      [Saxe et al., 2014](https://openreview.net/forum?id=_wzZwKpTDF_9C)
      ([pdf](https://arxiv.org/pdf/1312.6120.pdf))
  """

  @deprecated_args(None,
                   "Call initializer instance with the dtype argument instead "
                   "of passing it to the constructor",
                   "dtype")
  def __init__(self, gain=1.0, seed=None, dtype=dtypes.float32):
    self.gain = gain
    self.dtype = _assert_float_dtype(dtypes.as_dtype(dtype))
    self.seed = seed

  def __call__(self, shape, dtype=None, partition_info=None):
    if dtype is None:
      dtype = self.dtype
    # Check the shape
    if len(shape) < 2:
      raise ValueError("The tensor to initialize must be "
                       "at least two-dimensional")
    # Flatten the input shape with the last dimension remaining
    # its original shape so it works for conv2d
    num_rows = 1
    for dim in shape[:-1]:
      num_rows *= dim
<<<<<<< HEAD
    num_rows = int(num_rows)
    num_cols = int(shape[-1])
    flat_shape = (num_cols, num_rows) if num_rows < num_cols else (num_rows,
                                                                   num_cols)
=======
    num_cols = shape[-1]
    if num_rows < num_cols:
      flat_shape = (num_cols, num_rows)
    else:
      flat_shape = (num_rows, num_cols)
>>>>>>> d08271d7

    # Generate a random matrix
    a = random_ops.random_normal(flat_shape, dtype=dtype, seed=self.seed)
    # Compute the qr factorization
    q, r = gen_linalg_ops.qr(a, full_matrices=False)
    # Make Q uniform
    d = array_ops.diag_part(r)
    q *= math_ops.sign(d)
    if num_rows < num_cols:
      q = array_ops.matrix_transpose(q)
    return self.gain * array_ops.reshape(q, shape)

  def get_config(self):
    return {"gain": self.gain, "seed": self.seed, "dtype": self.dtype.name}


# Note these haven't been ported to TF2.0. They are not currently visible and
# the tests are non trivial to port
class ConvolutionDeltaOrthogonal(Initializer):
  """Initializer that generates a delta orthogonal kernel for ConvNets.

  The shape of the tensor must have length 3, 4 or 5. The number of input
  filters must not exceed the number of output filters. The center pixels of the
  tensor form an orthogonal matrix. Other pixels are set to be zero. See
  algorithm 2 in (Xiao et al., 2018).


  Args:
    gain: Multiplicative factor to apply to the orthogonal
      matrix. Default is 1. The 2-norm of an input is multiplied by a factor of
      `gain` after applying this convolution.
    seed: A Python integer. Used to create random seeds. See
      `tf.set_random_seed` for behavior.
    dtype: Default data type, used if no `dtype` argument is provided when
      calling the initializer. Only floating point types are supported.

  References:
      [Xiao et al., 2018](http://proceedings.mlr.press/v80/xiao18a.html)
      ([pdf](http://proceedings.mlr.press/v80/xiao18a/xiao18a.pdf))
  """

  def __init__(self, gain=1.0, seed=None, dtype=dtypes.float32):
    self.gain = gain
    self.dtype = _assert_float_dtype(dtypes.as_dtype(dtype))
    self.seed = seed

  def __call__(self, shape, dtype=None, partition_info=None):
    if dtype is None:
      dtype = self.dtype
    # Check the shape
    if len(shape) < 3 or len(shape) > 5:
      raise ValueError("The tensor to initialize must be at least "
                       "three-dimensional and at most five-dimensional")

    if shape[-2] > shape[-1]:
      raise ValueError("In_filters cannot be greater than out_filters.")

    # Generate a random matrix
    a = random_ops.random_normal([shape[-1], shape[-1]],
                                 dtype=dtype, seed=self.seed)
    # Compute the qr factorization
    q, r = gen_linalg_ops.qr(a, full_matrices=False)
    # Make Q uniform
    d = array_ops.diag_part(r)
    q *= math_ops.sign(d)
    q = q[:shape[-2], :]
    q *= math_ops.cast(self.gain, dtype=dtype)
    if len(shape) == 3:
      weight = array_ops.scatter_nd([[(shape[0]-1)//2]],
                                    array_ops.expand_dims(q, 0), shape)
    elif len(shape) == 4:
      weight = array_ops.scatter_nd([[(shape[0]-1)//2, (shape[1]-1)//2]],
                                    array_ops.expand_dims(q, 0), shape)
    else:
      weight = array_ops.scatter_nd([[(shape[0]-1)//2, (shape[1]-1)//2,
                                      (shape[2]-1)//2]],
                                    array_ops.expand_dims(q, 0), shape)
    return weight

  def get_config(self):
    return {"gain": self.gain, "seed": self.seed, "dtype": self.dtype.name}


class ConvolutionOrthogonal(Initializer):
  """Initializer that generates orthogonal kernel for ConvNets.

  Base class used to construct 1D, 2D and 3D orthogonal kernels for convolution.

  Args:
    gain: multiplicative factor to apply to the orthogonal
      matrix. Default is 1. The 2-norm of an input is multiplied by a factor of
      `gain` after applying this convolution.
    seed: A Python integer. Used to create random seeds. See
      `tf.set_random_seed` for behavior.
    dtype: Default data type, used if no `dtype` argument is provided when
      calling the initializer. Only floating point types are supported.

  References:
      [Xiao et al., 2018](http://proceedings.mlr.press/v80/xiao18a.html)
      ([pdf](http://proceedings.mlr.press/v80/xiao18a/xiao18a.pdf))
  """

  def __init__(self, gain=1.0, seed=None, dtype=dtypes.float32):
    self.gain = gain
    self.dtype = _assert_float_dtype(dtypes.as_dtype(dtype))
    self.seed = seed

  def __call__(self, shape, dtype=None, partition_info=None):
    raise NotImplementedError

  def get_config(self):
    return {"gain": self.gain, "seed": self.seed, "dtype": self.dtype.name}

  # Helper functions.
  def _orthogonal_matrix(self, n):
    """Construct an n x n orthogonal matrix.

    Args:
      n: Dimension.
    Returns:
      A n x n orthogonal matrix.
    """
    a = random_ops.random_normal([n, n], dtype=self.dtype, seed=self.seed)
    if self.seed:
      self.seed += 1
    q, r = gen_linalg_ops.qr(a)
    d = array_ops.diag_part(r)
    # make q uniform
    q *= math_ops.sign(d)
    return q

  def _symmetric_projection(self, n):
    """Compute a n x n symmetric projection matrix.

    Args:
      n: Dimension.
    Returns:
      A n x n symmetric projection matrix, i.e. a matrix P s.t. P=P*P, P=P^T.
    """
    q = self._orthogonal_matrix(n)
    # randomly zeroing out some columns
    mask = math_ops.cast(random_ops.random_normal([n], seed=self.seed) > 0,
                         self.dtype)
    if self.seed:
      self.seed += 1
    c = math_ops.multiply(q, mask)
    return math_ops.matmul(c, array_ops.matrix_transpose(c))


class ConvolutionOrthogonal2D(ConvolutionOrthogonal):
  """Initializer that generates a 2D orthogonal kernel for ConvNets.

  The shape of the tensor must have length 4. The number of input
  filters must not exceed the number of output filters.
  The orthogonality(==isometry) is exact when the inputs are circular padded.
  There are finite-width effects with non-circular padding (e.g. zero padding).
  See algorithm 1 in (Xiao et al., 2018).

  Args:
    gain: Multiplicative factor to apply to the orthogonal
      matrix. Default is 1. This has the effect of scaling the output 2-norm by
      a factor of `gain`.
    seed: A Python integer. Used to create random seeds. See
      `tf.set_random_seed` for behavior.
    dtype: Default data type, used if no `dtype` argument is provided when
      calling the initializer. Only floating point types are supported.

  References:
      [Xiao et al., 2018](http://proceedings.mlr.press/v80/xiao18a.html)
      ([pdf](http://proceedings.mlr.press/v80/xiao18a/xiao18a.pdf))
  """

  def __call__(self, shape, dtype=None, partition_info=None):
    if dtype is None:
      dtype = self.dtype
    if len(shape) != 4:
      raise ValueError("The tensor to initialize must be four-dimensional")

    if shape[-2] > shape[-1]:
      raise ValueError("In_filters cannot be greater than out_filters.")

    if shape[0] != shape[1]:
      raise ValueError("Kernel sizes must be equal.")

    kernel = self._orthogonal_kernel(shape[0], shape[2], shape[3])
    kernel *= math_ops.cast(self.gain, dtype=dtype)
    return kernel

  def _dict_to_tensor(self, x, k1, k2):
    """Convert a dictionary to a tensor.

    Args:
      x: A k1 * k2 dictionary.
      k1: First dimension of x.
      k2: Second dimension of x.
    Returns:
      A k1 * k2 tensor.
    """

    return array_ops.stack([array_ops.stack([x[i, j] for j in range(k2)])
                            for i in range(k1)])

  def _block_orth(self, p1, p2):
    """Construct a 2 x 2 kernel. Used to construct orthgonal kernel.

    Args:
      p1: A symmetric projection matrix.
      p2: A symmetric projection matrix.
    Returns:
      A 2 x 2 kernel [[p1p2,         p1(1-p2)],
                      [(1-p1)p2, (1-p1)(1-p2)]].
    Raises:
      ValueError: If the dimensions of p1 and p2 are different.
    """
    if p1.shape.as_list() != p2.shape.as_list():
      raise ValueError("The dimension of the matrices must be the same.")
    n = p1.shape.as_list()[0]
    kernel2x2 = {}
    eye = linalg_ops_impl.eye(n, dtype=self.dtype)
    kernel2x2[0, 0] = math_ops.matmul(p1, p2)
    kernel2x2[0, 1] = math_ops.matmul(p1, (eye - p2))
    kernel2x2[1, 0] = math_ops.matmul((eye - p1), p2)
    kernel2x2[1, 1] = math_ops.matmul((eye - p1), (eye - p2))

    return kernel2x2

  def _matrix_conv(self, m1, m2):
    """Matrix convolution.

    Args:
      m1: A k x k dictionary, each element is a n x n matrix.
      m2: A l x l dictionary, each element is a n x n matrix.

    Returns:
      (k + l - 1) * (k + l - 1) dictionary each element is a n x n matrix.
    Raises:
      ValueError: if the entries of m1 and m2 are of different dimensions.
    """

    n = (m1[0, 0]).shape.as_list()[0]
    if n != (m2[0, 0]).shape.as_list()[0]:
      raise ValueError("The entries in matrices m1 and m2 "
                       "must have the same dimensions!")
    k = int(np.sqrt(len(m1)))
    l = int(np.sqrt(len(m2)))
    result = {}
    size = k + l - 1
    # Compute matrix convolution between m1 and m2.
    for i in range(size):
      for j in range(size):
        result[i, j] = array_ops.zeros([n, n], self.dtype)
        for index1 in range(min(k, i + 1)):
          for index2 in range(min(k, j + 1)):
            if (i - index1) < l and (j - index2) < l:
              result[i, j] += math_ops.matmul(m1[index1, index2],
                                              m2[i - index1, j - index2])
    return result

  def _orthogonal_kernel(self, ksize, cin, cout):
    """Construct orthogonal kernel for convolution.

    Args:
      ksize: Kernel size.
      cin: Number of input channels.
      cout: Number of output channels.
    Returns:
      An [ksize, ksize, cin, cout] orthogonal kernel.
    Raises:
      ValueError: If cin > cout.
    """
    if cin > cout:
      raise ValueError("The number of input channels cannot exceed "
                       "the number of output channels.")
    orth = self._orthogonal_matrix(cout)[0:cin, :]
    if ksize == 1:
      return array_ops.expand_dims(array_ops.expand_dims(orth, 0), 0)

    p = self._block_orth(self._symmetric_projection(cout),
                         self._symmetric_projection(cout))
    for _ in range(ksize - 2):
      temp = self._block_orth(self._symmetric_projection(cout),
                              self._symmetric_projection(cout))
      p = self._matrix_conv(p, temp)
    for i in range(ksize):
      for j in range(ksize):
        p[i, j] = math_ops.matmul(orth, p[i, j])

    return self._dict_to_tensor(p, ksize, ksize)


class ConvolutionOrthogonal1D(ConvolutionOrthogonal):
  """Initializer that generates a 1D orthogonal kernel for ConvNets.

  The shape of the tensor must have length 3. The number of input
  filters must not exceed the number of output filters.
  The orthogonality(==isometry) is exact when the inputs are circular padded.
  There are finite-width effects with non-circular padding (e.g. zero padding).
  See algorithm 1 in (Xiao et al., 2018).

  Args:
    gain: Multiplicative factor to apply to the orthogonal
      matrix. Default is 1. The 2-norm of an input is multiplied by a factor of
      `gain` after applying this convolution.
    seed: A Python integer. Used to create random seeds. See
      `tf.set_random_seed`
      for behavior.
    dtype: Default data type, used if no `dtype` argument is provided when
      calling the initializer. Only floating point types are supported.

  References:
      [Xiao et al., 2018](http://proceedings.mlr.press/v80/xiao18a.html)
      ([pdf](http://proceedings.mlr.press/v80/xiao18a/xiao18a.pdf))
  """

  def __call__(self, shape, dtype=None, partition_info=None):
    if dtype is None:
      dtype = self.dtype
    if len(shape) != 3:
      raise ValueError("The tensor to initialize must be three-dimensional")

    if shape[-2] > shape[-1]:
      raise ValueError("In_filters cannot be greater than out_filters.")

    kernel = self._orthogonal_kernel(shape[0], shape[-2], shape[-1])
    kernel *= math_ops.cast(self.gain, dtype=dtype)
    return kernel

  def _dict_to_tensor(self, x, k):
    """Convert a dictionary to a tensor.

    Args:
      x: A dictionary of length k.
      k: Dimension of x.
    Returns:
      A tensor with the same dimension.
    """

    return array_ops.stack([x[i] for i in range(k)])

  def _block_orth(self, projection_matrix):
    """Construct a kernel. Used to construct orthgonal kernel.

    Args:
      projection_matrix: A symmetric projection matrix of size n x n.
    Returns:
      [projection_matrix, (1 - projection_matrix)].
    """
    n = projection_matrix.shape.as_list()[0]
    kernel = {}
    eye = linalg_ops_impl.eye(n, dtype=self.dtype)
    kernel[0] = projection_matrix
    kernel[1] = eye - projection_matrix
    return kernel

  def _matrix_conv(self, m1, m2):
    """Matrix convolution.

    Args:
      m1: A dictionary of length k, each element is a n x n matrix.
      m2: A dictionary of length l, each element is a n x n matrix.

    Returns:
      (k + l - 1)  dictionary each element is a n x n matrix.
    Raises:
      ValueError: Ff the entries of m1 and m2 are of different dimensions.
    """

    n = (m1[0]).shape.as_list()[0]
    if n != (m2[0]).shape.as_list()[0]:
      raise ValueError("The entries in matrices m1 and m2 "
                       "must have the same dimensions!")
    k = len(m1)
    l = len(m2)
    result = {}
    size = k + l - 1
    # Compute matrix convolution between m1 and m2.
    for i in range(size):
      result[i] = array_ops.zeros([n, n], self.dtype)
      for index in range(min(k, i + 1)):
        if (i - index) < l:
          result[i] += math_ops.matmul(m1[index], m2[i - index])
    return result

  def _orthogonal_kernel(self, ksize, cin, cout):
    """Construct orthogonal kernel for convolution.

    Args:
      ksize: Kernel size.
      cin: Number of input channels.
      cout: Number of output channels.
    Returns:
      An [ksize, ksize, cin, cout] orthogonal kernel.
    Raises:
      ValueError: If cin > cout.
    """
    if cin > cout:
      raise ValueError("The number of input channels cannot exceed "
                       "the number of output channels.")
    orth = self._orthogonal_matrix(cout)[0:cin, :]
    if ksize == 1:
      return array_ops.expand_dims(orth, 0)

    p = self._block_orth(self._symmetric_projection(cout))
    for _ in range(ksize - 2):
      temp = self._block_orth(self._symmetric_projection(cout))
      p = self._matrix_conv(p, temp)
    for i in range(ksize):
      p[i] = math_ops.matmul(orth, p[i])

    return self._dict_to_tensor(p, ksize)


class ConvolutionOrthogonal3D(ConvolutionOrthogonal):
  """Initializer that generates a 3D orthogonal kernel for ConvNets.

  The shape of the tensor must have length 5. The number of input
  filters must not exceed the number of output filters.
  The orthogonality(==isometry) is exact when the inputs are circular padded.
  There are finite-width effects with non-circular padding (e.g. zero padding).
  See algorithm 1 (Xiao et al., 2018).

  Args:
    gain: Multiplicative factor to apply to the orthogonal
      matrix. Default is 1. The 2-norm of an input is multiplied by a factor of
      `gain` after applying this convolution.
    seed: A Python integer. Used to create random seeds. See
      `tf.set_random_seed` for behavior.
    dtype: Default data type, used if no `dtype` argument is provided when
      calling the initializer. Only floating point types are supported.

  References:
      [Xiao et al., 2018](http://proceedings.mlr.press/v80/xiao18a.html)
      ([pdf](http://proceedings.mlr.press/v80/xiao18a/xiao18a.pdf))
  """

  def __call__(self, shape, dtype=None, partition_info=None):
    if dtype is None:
      dtype = self.dtype
    if len(shape) != 5:
      raise ValueError("The tensor to initialize must be five-dimensional")

    if shape[-2] > shape[-1]:
      raise ValueError("In_filters cannot be greater than out_filters.")

    if shape[0] != shape[1] or shape[0] != shape[2]:
      raise ValueError("Kernel sizes must be equal.")

    kernel = self._orthogonal_kernel(shape[0], shape[-2], shape[-1])
    kernel *= math_ops.cast(self.gain, dtype=dtype)
    return kernel

  def _dict_to_tensor(self, x, k1, k2, k3):
    """Convert a dictionary to a tensor.

    Args:
      x: A k1 * k2 dictionary.
      k1: First dimension of x.
      k2: Second dimension of x.
      k3: Third dimension of x.
    Returns:
      A k1 * k2 * k3 tensor.
    """

    return array_ops.stack([array_ops.stack(
        [array_ops.stack([x[i, j, k] for k in range(k3)])
         for j in range(k2)]) for i in range(k1)])

  def _block_orth(self, p1, p2, p3):
    """Construct a 3 x 3 kernel. Used to construct orthgonal kernel.

    Args:
      p1: A symmetric projection matrix.
      p2: A symmetric projection matrix.
      p3: A symmetric projection matrix.
    Returns:
      A 2 x 2 x 2 kernel.
    Raises:
      ValueError: If the dimensions of p1, p2 and p3 are different.
    """
    p1_shape = p1.shape.as_list()
    if p1_shape != p2.shape.as_list() or p1_shape != p3.shape.as_list():
      raise ValueError("The dimension of the matrices must be the same.")
    n = p1_shape[0]
    eye = linalg_ops_impl.eye(n, dtype=self.dtype)
    kernel2x2x2 = {}
    def matmul(p1, p2, p3):
      return math_ops.matmul(math_ops.matmul(p1, p2), p3)
    def cast(i, p):
      """Return p or (1-p)."""
      return i * p + (1-i) * (eye - p)
    for i in [0, 1]:
      for j in [0, 1]:
        for k in [0, 1]:
          kernel2x2x2[i, j, k] = matmul(cast(i, p1), cast(j, p2), cast(k, p3))
    return kernel2x2x2

  def _matrix_conv(self, m1, m2):
    """Matrix convolution.

    Args:
      m1: is a k x k x k  dictionary, each element is a n x n matrix.
      m2: is a l x l x l dictionary, each element is a n x n matrix.

    Returns:
      (k + l - 1) x (k + l - 1) x (k + l - 1) dictionary each
      element is a n x n matrix.
    Raises:
      ValueError: if the entries of m1 and m2 are of different dimensions.
    """

    n = (m1[0, 0, 0]).shape.as_list()[0]
    if n != (m2[0, 0, 0]).shape.as_list()[0]:
      raise ValueError("The entries in matrices m1 and m2 "
                       "must have the same dimensions!")
    k = int(np.cbrt(len(m1)))
    l = int(np.cbrt(len(m2)))
    result = {}
    size = k + l - 1
    # Compute matrix convolution between m1 and m2.
    for i in range(size):
      for j in range(size):
        for r in range(size):
          result[i, j, r] = array_ops.zeros([n, n], self.dtype)
          for index1 in range(min(k, i + 1)):
            for index2 in range(min(k, j + 1)):
              for index3 in range(min(k, r + 1)):
                if (i - index1) < l and (j - index2) < l and (r - index3) < l:
                  result[i, j, r] += math_ops.matmul(m1[index1, index2, index3],
                                                     m2[i - index1, j - index2,
                                                        r - index3])
    return result

  def _orthogonal_kernel(self, ksize, cin, cout):
    """Construct orthogonal kernel for convolution.

    Args:
      ksize: Kernel size.
      cin: Number of input channels.
      cout: Number of output channels.
    Returns:
      An [ksize, ksize, ksize, cin, cout] orthogonal kernel.
    Raises:
      ValueError: If cin > cout.
    """
    if cin > cout:
      raise ValueError("The number of input channels cannot exceed "
                       "the number of output channels.")
    orth = self._orthogonal_matrix(cout)[0:cin, :]
    if ksize == 1:
      return array_ops.expand_dims(
          array_ops.expand_dims(
              array_ops.expand_dims(orth, 0), 0), 0)

    p = self._block_orth(self._symmetric_projection(cout),
                         self._symmetric_projection(cout),
                         self._symmetric_projection(cout))
    for _ in range(ksize - 2):
      temp = self._block_orth(self._symmetric_projection(cout),
                              self._symmetric_projection(cout),
                              self._symmetric_projection(cout))
      p = self._matrix_conv(p, temp)
    for i in range(ksize):
      for j in range(ksize):
        for k in range(ksize):
          p[i, j, k] = math_ops.matmul(orth, p[i, j, k])

    return self._dict_to_tensor(p, ksize, ksize, ksize)


@tf_export(v1=["initializers.identity"])
@deprecation.deprecated_endpoints("initializers.identity")
class Identity(Initializer):
  """Initializer that generates the identity matrix.

  Only use for 2D matrices.

  Args:
    gain: Multiplicative factor to apply to the identity matrix.
    dtype: Default data type, used if no `dtype` argument is provided when
      calling the initializer. Only floating point types are supported.
  """

  @deprecated_args(None,
                   "Call initializer instance with the dtype argument instead "
                   "of passing it to the constructor",
                   "dtype")
  def __init__(self, gain=1.0, dtype=dtypes.float32):
    self.gain = gain
    self.dtype = _assert_float_dtype(dtypes.as_dtype(dtype))

  def __call__(self, shape, dtype=None, partition_info=None):
    full_shape = shape if partition_info is None else partition_info.full_shape
    if len(full_shape) != 2:
      raise ValueError(
          "Identity matrix initializer can only be used for 2D matrices.")
    if dtype is None:
      dtype = self.dtype
    if isinstance(full_shape, tensor_shape.TensorShape):
      full_shape = full_shape.as_list()
    initializer = linalg_ops_impl.eye(*full_shape, dtype=dtype)
    if partition_info is not None:
      initializer = array_ops.slice(initializer, partition_info.var_offset,
                                    shape)
    return self.gain * initializer

  def get_config(self):
    return {"gain": self.gain, "dtype": self.dtype.name}


@tf_export(v1=["glorot_uniform_initializer", "initializers.glorot_uniform"])
@deprecation.deprecated_endpoints("glorot_uniform_initializer",
                                  "initializers.glorot_uniform")
class GlorotUniform(VarianceScaling):
  """The Glorot uniform initializer, also called Xavier uniform initializer.

  It draws samples from a uniform distribution within [-limit, limit]
  where `limit` is `sqrt(6 / (fan_in + fan_out))`
  where `fan_in` is the number of input units in the weight tensor
  and `fan_out` is the number of output units in the weight tensor.

  Args:
    seed: A Python integer. Used to create random seeds. See
      `tf.set_random_seed`
      for behavior.
    dtype: Default data type, used if no `dtype` argument is provided when
      calling the initializer. Only floating point types are supported.

  References:
      [Glorot et al., 2010](http://proceedings.mlr.press/v9/glorot10a.html)
      ([pdf](http://jmlr.org/proceedings/papers/v9/glorot10a/glorot10a.pdf))
  """

  @deprecated_args(None,
                   "Call initializer instance with the dtype argument instead "
                   "of passing it to the constructor",
                   "dtype")
  def __init__(self, seed=None, dtype=dtypes.float32):
    super(GlorotUniform, self).__init__(
        scale=1.0,
        mode="fan_avg",
        distribution="uniform",
        seed=seed,
        dtype=dtype)

  def get_config(self):
    return {"seed": self.seed, "dtype": self.dtype.name}


@tf_export(v1=["glorot_normal_initializer", "initializers.glorot_normal"])
@deprecation.deprecated_endpoints("glorot_normal_initializer",
                                  "initializers.glorot_normal")
class GlorotNormal(VarianceScaling):
  """The Glorot normal initializer, also called Xavier normal initializer.

  It draws samples from a truncated normal distribution centered on 0
  with `stddev = sqrt(2 / (fan_in + fan_out))`
  where `fan_in` is the number of input units in the weight tensor
  and `fan_out` is the number of output units in the weight tensor.

  Args:
    seed: A Python integer. Used to create random seeds. See
      `tf.set_random_seed` for behavior.
    dtype: Default data type, used if no `dtype` argument is provided when
      calling the initializer. Only floating point types are supported.

  References:
      [Glorot et al., 2010](http://proceedings.mlr.press/v9/glorot10a.html)
      ([pdf](http://jmlr.org/proceedings/papers/v9/glorot10a/glorot10a.pdf))
  """

  @deprecated_args(None,
                   "Call initializer instance with the dtype argument instead "
                   "of passing it to the constructor",
                   "dtype")
  def __init__(self, seed=None, dtype=dtypes.float32):
    super(GlorotNormal, self).__init__(
        scale=1.0,
        mode="fan_avg",
        distribution="truncated_normal",
        seed=seed,
        dtype=dtype)

  def get_config(self):
    return {"seed": self.seed, "dtype": self.dtype.name}


# Aliases.

# pylint: disable=invalid-name
zeros_initializer = Zeros
ones_initializer = Ones
constant_initializer = Constant
random_uniform_initializer = RandomUniform
random_normal_initializer = RandomNormal
truncated_normal_initializer = TruncatedNormal
uniform_unit_scaling_initializer = UniformUnitScaling
variance_scaling_initializer = VarianceScaling
glorot_uniform_initializer = GlorotUniform
glorot_normal_initializer = GlorotNormal
orthogonal_initializer = Orthogonal
identity_initializer = Identity
convolutional_delta_orthogonal = ConvolutionDeltaOrthogonal
convolutional_orthogonal_1d = ConvolutionOrthogonal1D
convolutional_orthogonal_2d = ConvolutionOrthogonal2D
convolutional_orthogonal_3d = ConvolutionOrthogonal3D
# pylint: enable=invalid-name


@tf_export(v1=["initializers.lecun_normal"])
def lecun_normal(seed=None):
  """LeCun normal initializer.

  It draws samples from a truncated normal distribution centered on 0
  with `stddev = sqrt(1 / fan_in)`
  where `fan_in` is the number of input units in the weight tensor.

  Arguments:
      seed: A Python integer. Used to seed the random generator.

  Returns:
      An initializer.

  References:
      - Self-Normalizing Neural Networks,
      [Klambauer et al., 2017](https://papers.nips.cc/paper/6698-self-normalizing-neural-networks)  # pylint: disable=line-too-long
      ([pdf](https://papers.nips.cc/paper/6698-self-normalizing-neural-networks.pdf))
      - Efficient Backprop,
      [Lecun et al., 1998](http://yann.lecun.com/exdb/publis/pdf/lecun-98b.pdf)
  """
  return VarianceScaling(
      scale=1., mode="fan_in", distribution="truncated_normal", seed=seed)


@tf_export(v1=["initializers.lecun_uniform"])
def lecun_uniform(seed=None):
  """LeCun uniform initializer.

  It draws samples from a uniform distribution within [-limit, limit]
  where `limit` is `sqrt(3 / fan_in)`
  where `fan_in` is the number of input units in the weight tensor.

  Arguments:
      seed: A Python integer. Used to seed the random generator.

  Returns:
      An initializer.

  References:
      - Self-Normalizing Neural Networks,
      [Klambauer et al., 2017](https://papers.nips.cc/paper/6698-self-normalizing-neural-networks)  # pylint: disable=line-too-long
      ([pdf](https://papers.nips.cc/paper/6698-self-normalizing-neural-networks.pdf))
      - Efficient Backprop,
      [Lecun et al., 1998](http://yann.lecun.com/exdb/publis/pdf/lecun-98b.pdf)
  """
  return VarianceScaling(
      scale=1., mode="fan_in", distribution="uniform", seed=seed)


@tf_export(v1=["initializers.he_normal"])
def he_normal(seed=None):
  """He normal initializer.

  It draws samples from a truncated normal distribution centered on 0
  with `stddev = sqrt(2 / fan_in)`
  where `fan_in` is the number of input units in the weight tensor.

  Arguments:
      seed: A Python integer. Used to seed the random generator.

  Returns:
      An initializer.

  References:
      [He et al., 2015]
      (https://www.cv-foundation.org/openaccess/content_iccv_2015/html/He_Delving_Deep_into_ICCV_2015_paper.html)  # pylint: disable=line-too-long
      ([pdf](https://www.cv-foundation.org/openaccess/content_iccv_2015/papers/He_Delving_Deep_into_ICCV_2015_paper.pdf))
  """
  return VarianceScaling(
      scale=2., mode="fan_in", distribution="truncated_normal", seed=seed)


@tf_export(v1=["initializers.he_uniform"])
def he_uniform(seed=None):
  """He uniform variance scaling initializer.

  It draws samples from a uniform distribution within [-limit, limit]
  where `limit` is `sqrt(6 / fan_in)`
  where `fan_in` is the number of input units in the weight tensor.

  Arguments:
      seed: A Python integer. Used to seed the random generator.

  Returns:
      An initializer.

  References:
      [He et al., 2015]
      (https://www.cv-foundation.org/openaccess/content_iccv_2015/html/He_Delving_Deep_into_ICCV_2015_paper.html)  # pylint: disable=line-too-long
      ([pdf](https://www.cv-foundation.org/openaccess/content_iccv_2015/papers/He_Delving_Deep_into_ICCV_2015_paper.pdf))
  """
  return VarianceScaling(
      scale=2., mode="fan_in", distribution="uniform", seed=seed)


# Utility functions.


def _compute_fans(shape):
  """Computes the number of input and output units for a weight shape.

  Args:
    shape: Integer shape tuple or TF tensor shape.

  Returns:
    A tuple of integer scalars (fan_in, fan_out).
  """
  if len(shape) < 1:  # Just to avoid errors for constants.
    fan_in = fan_out = 1
  elif len(shape) == 1:
    fan_in = fan_out = shape[0]
  elif len(shape) == 2:
    fan_in = shape[0]
    fan_out = shape[1]
  else:
    # Assuming convolution kernels (2D, 3D, or more).
    # kernel shape: (..., input_depth, depth)
    receptive_field_size = 1
    for dim in shape[:-2]:
      receptive_field_size *= dim
    fan_in = shape[-2] * receptive_field_size
    fan_out = shape[-1] * receptive_field_size
  return int(fan_in), int(fan_out)


def _assert_float_dtype(dtype):
  """Validate and return floating point type based on `dtype`.

  `dtype` must be a floating point type.

  Args:
    dtype: The data type to validate.

  Returns:
    Validated type.

  Raises:
    ValueError: if `dtype` is not a floating point type.
  """
  if not dtype.is_floating:
    raise ValueError("Expected floating point type, got %s." % dtype)
  return dtype<|MERGE_RESOLUTION|>--- conflicted
+++ resolved
@@ -606,18 +606,12 @@
     num_rows = 1
     for dim in shape[:-1]:
       num_rows *= dim
-<<<<<<< HEAD
     num_rows = int(num_rows)
     num_cols = int(shape[-1])
-    flat_shape = (num_cols, num_rows) if num_rows < num_cols else (num_rows,
-                                                                   num_cols)
-=======
-    num_cols = shape[-1]
     if num_rows < num_cols:
       flat_shape = (num_cols, num_rows)
     else:
       flat_shape = (num_rows, num_cols)
->>>>>>> d08271d7
 
     # Generate a random matrix
     a = random_ops.random_normal(flat_shape, dtype=dtype, seed=self.seed)
