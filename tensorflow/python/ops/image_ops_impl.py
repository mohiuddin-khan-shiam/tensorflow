--- conflicted
+++ resolved
@@ -1119,14 +1119,8 @@
     # https://en.wikipedia.org/wiki/Luma_%28video%29
     rgb_weights = [0.2989, 0.5870, 0.1140]
     rank_1 = array_ops.expand_dims(array_ops.rank(images) - 1, 0)
-<<<<<<< HEAD
-    gray_float = math_ops.reduce_sum(flt_image * rgb_weights,
-                                     rank_1,
-                                     keepdims=True)
-=======
     gray_float = math_ops.reduce_sum(
         flt_image * rgb_weights, rank_1, keepdims=True)
->>>>>>> c0b8a077
     gray_float.set_shape(images.get_shape()[:-1].concatenate([1]))
     return convert_image_dtype(gray_float, orig_dtype, name=name)
 
